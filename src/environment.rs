use std::collections::HashMap;
use std::fmt;
use std::fmt::{Error, Formatter};
use std::rc::Rc;
use std::time::SystemTime;

use log::debug;

use crate::expr::{BoxedAction, Callable, Expr};

macro_rules! compare_floats {
    ($check_fn:expr) => {{
        |args: Vec<Expr>| -> Result<Expr, String> {
            if args.len() < 2 {
                return Err(format!("At least 2 arguments required."));
            }

            let floats = match parse_floats(args) {
                Ok(nums) => nums,
                Err(e) => return Err(e)
            };

            let (first, rest) = floats.split_first().unwrap();
            let first = *first;

            fn compare(first: f64, rest: &[f64]) -> bool {
                match rest.first() {
                    Some(x) => $check_fn(first, *x) &&compare(*x, &rest[1..]),
                    None => true
                }
            }

            Ok(Expr::Bool(compare(first, rest)))
        }
    }}
}


#[derive(PartialEq, Clone)]
pub struct Environment {
    pub(crate) index: i32,
    parent: Option<Box<Environment>>,
    keys: HashMap<String, Expr>,
}

impl fmt::Debug for Environment {
    fn fmt(&self, f: &mut Formatter<'_>) -> Result<(), Error> {
        if let Some(_) = self.parent {
            writeln!(f, "")?;
            writeln!(f, "Current ({}):", self.index)?;
        }

        for (k, e) in self.keys.iter() {
            writeln!(f, "{}: {}", k, e)?;
        }

        if let Some(e) = &self.parent {
            writeln!(f, "")?;
            writeln!(f, "Parent: ")?;
            writeln!(f, "{:?}", e)?;
        }

        Ok(())
    }
}

impl Environment {
    pub fn new(parent: Option<Environment>) -> Environment {
        let (index, parent) = match parent {
            Some(p) => (p.index + 1, Some(Box::new(p))),
            _ => (0, None)
        };

        debug!("New environment {}", index);

        Environment {
            index,
            parent,
            keys: HashMap::new(),
        }
    }

    pub fn global() -> Environment {
        let mut environment = Environment::new(None);
        environment.define_func("+", add());
        environment.define_func("-", sub());
        environment.define_func("*", mul());
        environment.define_func("/", div());
        environment.define_func("=", compare_floats!(|a, b| a == b));
        environment.define_func("<", compare_floats!(|a, b| a < b));
        environment.define_func(">", compare_floats!(|a, b| a > b));
        environment.define_func("<=", compare_floats!(|a, b| a <= b));
        environment.define_func(">=", compare_floats!(|a, b| a >= b));
//        environment.define_func("accumulate", accumulate());
        environment.define_func("append", append());
        environment.define_func("car", car());
        environment.define_func("cdr", cdr());
        environment.define_func("cons", cons());
        environment.define_func("display", display());
//        environment.define_func("filter", filter());
        environment.define_func("length", length());
        environment.define_func("list", list());
//        environment.define_func("map", map());
        environment.define_func("newline", newline());
        environment.define_func("nil", nil());
        environment.define_func("null?", null());
        environment.define_func("pair?", pair());
        environment.define_func("remainder", remainder());

        let now = SystemTime::now();
        environment.define_callable("runtime", Box::new(move |args| runtime(now, args)));
        environment.define_func("square", square());

        environment
    }

    pub fn define_func(&mut self, name: &str, func: fn(args: Vec<Expr>) -> Result<Expr, String>) {
        self.define(name, Expr::Function(name.to_string(), func));
    }

    pub fn define_callable(&mut self, name: &str, action: BoxedAction) {
        self.define(name, Expr::Callable(Callable::new(name.to_string(), Rc::new(action))));
    }

    pub fn define(&mut self, key: &str, expr: Expr) {
        self.keys.insert(key.to_string(), expr);
    }

    pub fn get(&self, key: &str) -> Result<&Expr, String> {
        match self.keys.get(key) {
            Some(v) => {
                Ok(v)
            }
            None => {
                if let Some(p) = &self.parent {
<<<<<<< HEAD
                    debug!("Looking for env {}", self.index - 1);
=======
>>>>>>> 7ea8971b
                    p.get(key)
                } else {
                    Err(format!("'{}' not found", key))
                }
            }
        }
    }
}

//fn accumulate() -> fn(Vec<Expr>) -> Result<Expr, String> {
//    |args: Vec<Expr>| -> Result<Expr, String> {
//        if args.len() != 1 {
//            return Err(format!("Exactly 1 argument required."));
//        }
//
//        match parse_floats(args) {
//            Ok(nums) => Ok(Expr::Number(nums.iter().sum())),
//            Err(e) => Err(e)
//        }
//        Ok(Expr::Empty)
//    }
//}

fn add() -> fn(Vec<Expr>) -> Result<Expr, String> {
    |args: Vec<Expr>| -> Result<Expr, String> {
        if args.len() == 0 {
            return Err(format!("At least 1 argument required."));
        }

        match parse_floats(args) {
            Ok(nums) => Ok(Expr::Number(nums.iter().sum())),
            Err(e) => Err(e)
        }
    }
}

fn append() -> fn(Vec<Expr>) -> Result<Expr, String> {
    fn append_iter(first: &Expr, second: Expr) -> Result<Expr, String> {
        if first.is_empty() {
            Ok(second)
        } else {
            match first {
                Expr::Pair(head, tail) => {
                    Ok(build_pair(head.as_ref().clone(), append_iter(tail.as_ref(), second)?))
                }
                _ => return Err(format!("Argument is not a list."))
            }
        }
    };

    |args: Vec<Expr>| -> Result<Expr, String> {
        if args.is_empty() {
            Ok(Expr::Empty)
        } else if args.len() == 1 {
            Ok(args[0].clone())
        } else {
            Ok(append_iter(&args[0], args[1].clone())?)
        }
    }
}

fn car() -> fn(Vec<Expr>) -> Result<Expr, String> {
    |args: Vec<Expr>| -> Result<Expr, String> {
        if args.len() != 1 {
            return Err(format!("Exactly 1 argument required."));
        }

        match &args[0] {
            Expr::Pair(first, _) => Ok(first.as_ref().clone()),
            e => return Err(format!("Expected pair (found: {})", e))
        }
    }
}

fn cdr() -> fn(Vec<Expr>) -> Result<Expr, String> {
    |args: Vec<Expr>| -> Result<Expr, String> {
        if args.len() != 1 {
            return Err(format!("Exactly 1 argument required."));
        }

        match &args[0] {
            Expr::Pair(_, rest) => Ok(rest.as_ref().clone()),
            e => return Err(format!("Expected pair (found: {})", e))
        }
    }
}

fn cons() -> fn(Vec<Expr>) -> Result<Expr, String> {
    |args: Vec<Expr>| -> Result<Expr, String> {
        if args.len() != 2 {
            return Err(format!("Exactly 2 arguments required."));
        }

        Ok(build_pair(args[0].clone(), args[1].clone()))
    }
}

fn div() -> fn(Vec<Expr>) -> Result<Expr, String> {
    |args: Vec<Expr>| -> Result<Expr, String> {
        if args.len() < 2 {
            return Err(format!("At least 2 arguments required."));
        }

        let floats = parse_floats(args)?;

        let (first, rest) = floats.split_first().unwrap();
        let first = *first;

        let res = rest.iter().fold(first, |sum, a| sum / *a);

        Ok(Expr::Number(res))
    }
}

fn display() -> fn(Vec<Expr>) -> Result<Expr, String> {
    |args: Vec<Expr>| -> Result<Expr, String> {
        if args.len() != 1 {
            return Err(format!("Exactly 1 argument required."));
        }

        let arg = args.first().unwrap();
        print!("{}", arg);

        Ok(Expr::None)
    }
}

//fn filter() -> fn(Vec<Expr>) -> Result<Expr, String> {
//    |args: Vec<Expr>| -> Result<Expr, String> {
//        if args.len() != 1 {
//            return Err(format!("Exactly 1 argument required."));
//        }
//
//        let arg = args.first().unwrap();
//        print!("{}", arg);
//
//        Ok(Expr::None)
//    }
//}

fn length() -> fn(Vec<Expr>) -> Result<Expr, String> {
    |args: Vec<Expr>| -> Result<Expr, String> {
        if args.len() != 1 {
            return Err(format!("Exactly 1 argument required."));
        }

        let mut length = 0;
        let mut expr = &args[0];
        while expr != &Expr::Empty {
            match expr {
                Expr::Pair(_, rest) => {
                    length += 1;
                    expr = rest.as_ref()
                }
                _ => return Err(format!("Argument is not a list."))
            };
        }

        Ok(Expr::Number(length as f64))
    }
}

fn list() -> fn(Vec<Expr>) -> Result<Expr, String> {
    |args: Vec<Expr>| -> Result<Expr, String> {
        Ok(build_cons(args.as_slice()))
    }
}

//fn map() -> fn(Vec<Expr>) -> Result<Expr, String> {
//    |args: Vec<Expr>| -> Result<Expr, String> {
//        if args.len() != 1 {
//            return Err(format!("Exactly 1 argument required."));
//        }
//
//        let arg = args.first().unwrap();
//        print!("{}", arg);
//
//        Ok(Expr::None)
//    }
//}

fn mul() -> fn(Vec<Expr>) -> Result<Expr, String> {
    |args: Vec<Expr>| -> Result<Expr, String> {
        if args.len() == 0 {
            return Err(format!("At least 1 argument required."));
        }

        match parse_floats(args) {
            Ok(nums) => Ok(Expr::Number(nums.iter().fold(1.0, |sum, a| sum * *a))),
            Err(e) => Err(e)
        }
    }
}

fn nil() -> fn(Vec<Expr>) -> Result<Expr, String> {
    |_| {
        Ok(Expr::Empty)
    }
}

fn newline() -> fn(Vec<Expr>) -> Result<Expr, String> {
    |_| {
        println!();
        Ok(Expr::None)
    }
}

fn null() -> fn(Vec<Expr>) -> Result<Expr, String> {
    |args: Vec<Expr>| -> Result<Expr, String> {
        if args.len() != 1 {
            return Err(format!("Exactly 1 argument required."));
        }

        Ok(Expr::Bool(args[0] == Expr::Empty))
    }
}

fn pair() -> fn(Vec<Expr>) -> Result<Expr, String> {
    |args: Vec<Expr>| -> Result<Expr, String> {
        if args.len() != 1 {
            return Err(format!("Exactly 1 argument required."));
        }

        Ok(Expr::Bool(args[0].is_pair()))
    }
}

fn remainder() -> fn(Vec<Expr>) -> Result<Expr, String> {
    |args: Vec<Expr>| -> Result<Expr, String> {
        if args.len() != 2 {
            return Err(format!("Exactly 2 arguments required."));
        }

        let floats = match parse_floats(args) {
            Ok(nums) => nums,
            Err(e) => return Err(e)
        };

        let a = floats[0];
        let b = floats[1];
        if b == 0.0 {
            return Err(format!("Division by zero."));
        }

        Ok(Expr::Number(a % b))
    }
}

fn runtime(start: SystemTime, _args: Vec<Expr>) -> Result<Expr, String> {
    let now = SystemTime::now();
    Ok(Expr::Number(now.duration_since(start).unwrap().as_micros() as f64))
}

fn square() -> fn(Vec<Expr>) -> Result<Expr, String> {
    |args: Vec<Expr>| -> Result<Expr, String> {
        if args.len() != 1 {
            return Err(format!("Exactly 1 argument required."));
        }

        let float = args[0].to_f64()?;

        Ok(Expr::Number(float * float))
    }
}

fn sub() -> fn(Vec<Expr>) -> Result<Expr, String> {
    |args: Vec<Expr>| -> Result<Expr, String> {
        if args.len() == 0 {
            return Err(format!("At least 1 argument required."));
        }

        let floats = parse_floats(args)?;

        let (first, rest) = floats.split_first().unwrap();
        let first = *first;

        if floats.len() == 1 {
            return Ok(Expr::Number(-first));
        }

        let res = rest.iter().fold(first, |sum, a| sum - *a);

        Ok(Expr::Number(res))
    }
}

fn parse_floats(args: Vec<Expr>) -> Result<Vec<f64>, String> {
    let mut floats = Vec::new();

    for arg in args {
        match arg.to_f64() {
            Ok(n) => floats.push(n),
            Err(e) => return Err(e)
        }
    }

    Ok(floats)
}

fn build_cons(args: &[Expr]) -> Expr {
    if args.len() == 0 {
        Expr::Empty
    } else {
        build_pair(args[0].clone(), build_cons(&args[1..]))
    }
}

fn build_pair(head: Expr, tail: Expr) -> Expr {
    Expr::Pair(Box::new(head), Box::new(tail))
}

#[cfg(test)]
mod tests {
    use hamcrest2::prelude::*;

    use crate::error::Error;
    use crate::evaluator::Evaluator;
    use crate::lexer::Lexer;
    use crate::parser::Parser;

    use super::*;

    #[test]
    fn check_empty() {
        let environment = Environment::new(None);
        assert_that!(environment.keys.len(), equal_to(0));
    }

    #[test]
    fn define_number() {
        let mut environment = Environment::new(None);
        environment.define("a", Expr::Number(123.0));

        let expr = environment.get("a").unwrap();
        assert_that!(expr, equal_to(&Expr::Number(123.0)));
    }

    #[test]
    fn define_identifier() {
        let mut environment = Environment::new(None);
        let expr = Expr::Identifier("abc".to_string());
        let expected = expr.clone();
        environment.define("a", expr);

        assert_that!(environment.get("a").unwrap(), equal_to( &expected));
    }

    #[test]
    fn enclosing() {
        let mut environment1 = Environment::new(None);
        environment1.define("a", Expr::Number(123.0));

        let environment2 = Environment::new(Some(environment1));
        assert_that!(environment2.get("a").unwrap(), equal_to(&Expr::Number(123.0)));
    }

    #[test]
    fn test_functions() {
        env_logger::init();
        assert_eval("(+ 1 2)", Expr::Number(3.0));
        assert_eval("(= 1 2)", Expr::Bool(false));
        assert_eval("(< 1 2)", Expr::Bool(true));
        assert_eval("(> 1 2)", Expr::Bool(false));
        assert_eval("(<= 1 2)", Expr::Bool(true));
        assert_eval("(>= 1 2)", Expr::Bool(false));
        assert_eval("(+ 137 349)", Expr::Number(486.0));
        assert_eval("(- 1000)", Expr::Number(-1000.0));
        assert_eval("(- 1000 334)", Expr::Number(666.0));
        assert_eval("(* 5 99)", Expr::Number(495.0));
        assert_eval("(/ 10 5)", Expr::Number(2.0));
        assert_eval("(+ 2.7 10)", Expr::Number(12.7));
        assert_eval("(+ 1)", Expr::Number(1.0));

        assert_eval("(display \"test\")", Expr::None);
        assert_eval("(cons () ())", Expr::Pair(Box::new(Expr::Empty), Box::new(Expr::Empty)));
        assert_eval("(cons () 1)", Expr::Pair(Box::new(Expr::Empty), Box::new(Expr::Number(1.0))));
        assert_eval("(cons 1 ())", Expr::Pair(Box::new(Expr::Number(1.0)), Box::new(Expr::Empty)));
        assert_eval("(cons 1 2)", Expr::Pair(Box::new(Expr::Number(1.0)), Box::new(Expr::Number(2.0))));
        assert_eval("(car (cons 1 2))", Expr::Number(1.0));
        assert_eval("(cdr (cons 1 2))", Expr::Number(2.0));
        assert_eval("(cdr (cons 1 2))", Expr::Number(2.0));
        assert_eval("(append)", Expr::Empty);
        assert_eval("(append ())", Expr::Empty);
        assert_eval("(append (list 1))", Expr::Pair(Box::new(Expr::Number(1.0)), Box::new(Expr::Empty)));
        assert_eval("(append (list 1) 2)", Expr::Pair(Box::new(Expr::Number(1.0)), Box::new(Expr::Number(2.0))));
        assert_eval("(remainder 0 2)", Expr::Number(0.0));
        assert_eval("(remainder 1 2)", Expr::Number(1.0));
        assert_eval("(remainder (+ 1) 2)", Expr::Number(1.0));
        assert_eval("(list 1 2)", Expr::Pair(
            Box::new(Expr::Number(1.0)),
            Box::new(Expr::Pair(
                Box::new(Expr::Number(2.0)),
                Box::new(Expr::Empty),
            ))),
        );
        assert_eval("(null? ())", Expr::Bool(true));
        assert_eval("(null? (list 1 2))", Expr::Bool(false));
        assert_eval("(pair? ())", Expr::Bool(false));
        assert_eval("(pair? (list 1 2))", Expr::Bool(true));
        assert_eval("(square 2)", Expr::Number(4.0));
    }

    #[test]
    fn test_invalid() {
        assert_invalid("(+)", "At least 1 argument required.".to_string());
        assert_invalid("(-)", "At least 1 argument required.".to_string());
        assert_invalid("(*)", "At least 1 argument required.".to_string());
        assert_invalid("(/)", "At least 2 arguments required.".to_string());
        assert_invalid("(/ 1)", "At least 2 arguments required.".to_string());
        assert_invalid("(remainder 0)", "Exactly 2 arguments required.".to_string());
        assert_invalid("(remainder 1)", "Exactly 2 arguments required.".to_string());
        assert_invalid("(remainder 1 2 3)", "Exactly 2 arguments required.".to_string());
        assert_invalid("(length)", "Exactly 1 argument required.".to_string());
        assert_invalid("(length 1)", "Argument is not a list.".to_string());
        assert_invalid("(remainder 1 0)", "Division by zero.".to_string());
        assert_invalid("(append 1 0)", "Argument is not a list.".to_string());
    }

    fn assert_eval(expr: &str, expected: Expr) {
        let mut globals = Environment::global();
        let res = eval(expr, &mut globals);

        assert_that!(res.unwrap(), equal_to(expected));
    }

    fn assert_invalid(expr: &str, err: String) {
        let mut globals = Environment::global();
        let res = eval(expr, &mut globals);

        assert_that!(res.err().unwrap().to_string(), equal_to(err));
    }

    fn eval(source: &str, globals: &mut Environment) -> Result<Expr, Error> {
        debug!("{}", source);
        let lexer = Lexer::new();
        let parser = Parser::new();
        let evaluator = Evaluator::new();

        let tokens = lexer.lex(source)?;
        let exprs = parser.parse(tokens)?;

        let mut res = Err(Error::Evaluator(format!("No expressions to eval.")));

        for expr in exprs {
            res = evaluator.evaluate(&expr, globals);
        }

        res
    }
}
<|MERGE_RESOLUTION|>--- conflicted
+++ resolved
@@ -133,10 +133,6 @@
             }
             None => {
                 if let Some(p) = &self.parent {
-<<<<<<< HEAD
-                    debug!("Looking for env {}", self.index - 1);
-=======
->>>>>>> 7ea8971b
                     p.get(key)
                 } else {
                     Err(format!("'{}' not found", key))
